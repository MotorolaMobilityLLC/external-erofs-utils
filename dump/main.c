// SPDX-License-Identifier: GPL-2.0+
/*
 * Copyright (C) 2021-2022 HUAWEI, Inc.
 *             http://www.huawei.com/
 * Created by Wang Qi <mpiglet@outlook.com>
 *            Guo Xuenan <guoxuenan@huawei.com>
 */
#define _GNU_SOURCE
#include <stdlib.h>
#include <getopt.h>
#include <time.h>
#include <sys/stat.h>
#include "erofs/print.h"
#include "erofs/inode.h"
#include "erofs/io.h"
#include "erofs/dir.h"
#include "../lib/liberofs_private.h"

#ifdef HAVE_LIBUUID
#include <uuid.h>
#endif

struct erofsdump_cfg {
	unsigned int totalshow;
	bool show_inode;
	bool show_extent;
	bool show_superblock;
	bool show_statistics;
	bool show_subdirectories;
	erofs_nid_t nid;
	const char *inode_path;
};
static struct erofsdump_cfg dumpcfg;

static const char chart_format[] = "%-16s	%-11d %8.2f%% |%-50s|\n";
static const char header_format[] = "%-16s %11s %16s |%-50s|\n";
static char *file_types[] = {
	".txt", ".so", ".xml", ".apk",
	".odex", ".vdex", ".oat", ".rc",
	".otf", ".txt", "others",
};
#define OTHERFILETYPE	ARRAY_SIZE(file_types)
/* (1 << FILE_MAX_SIZE_BITS)KB */
#define	FILE_MAX_SIZE_BITS	16

static const char * const file_category_types[] = {
	[EROFS_FT_UNKNOWN] = "unknown type",
	[EROFS_FT_REG_FILE] = "regular file",
	[EROFS_FT_DIR] = "directory",
	[EROFS_FT_CHRDEV] = "char dev",
	[EROFS_FT_BLKDEV] = "block dev",
	[EROFS_FT_FIFO] = "FIFO file",
	[EROFS_FT_SOCK] = "SOCK file",
	[EROFS_FT_SYMLINK] = "symlink file",
};

struct erofs_statistics {
	unsigned long files;
	unsigned long compressed_files;
	unsigned long uncompressed_files;
	unsigned long files_total_size;
	unsigned long files_total_origin_size;
	double compress_rate;

	/* [statistics] # of files based on inode_info->flags */
	unsigned long file_category_stat[EROFS_FT_MAX];
	/* [statistics] # of files based on file name extensions */
	unsigned int file_type_stat[OTHERFILETYPE];
	/* [statistics] # of files based on the original size of files */
	unsigned int file_original_size[FILE_MAX_SIZE_BITS + 1];
	/* [statistics] # of files based on the compressed size of files */
	unsigned int file_comp_size[FILE_MAX_SIZE_BITS + 1];
};
static struct erofs_statistics stats;

static struct option long_options[] = {
	{"help", no_argument, NULL, 1},
	{"nid", required_argument, NULL, 2},
	{"device", required_argument, NULL, 3},
	{"path", required_argument, NULL, 4},
<<<<<<< HEAD
=======
	{"ls", no_argument, NULL, 5},
>>>>>>> a2821a66
	{0, 0, 0, 0},
};

struct erofsdump_feature {
	bool compat;
	u32 flag;
	const char *name;
};

static struct erofsdump_feature feature_lists[] = {
	{ true, EROFS_FEATURE_COMPAT_SB_CHKSUM, "sb_csum" },
	{ true, EROFS_FEATURE_COMPAT_MTIME, "mtime" },
	{ false, EROFS_FEATURE_INCOMPAT_LZ4_0PADDING, "0padding" },
	{ false, EROFS_FEATURE_INCOMPAT_BIG_PCLUSTER, "big_pcluster" },
	{ false, EROFS_FEATURE_INCOMPAT_CHUNKED_FILE, "chunked_file" },
	{ false, EROFS_FEATURE_INCOMPAT_DEVICE_TABLE, "device_table" },
};

static int erofsdump_readdir(struct erofs_dir_context *ctx);

static void usage(void)
{
	fputs("usage: [options] IMAGE\n\n"
	      "Dump erofs layout from IMAGE, and [options] are:\n"
	      " -S              show statistic information of the image\n"
	      " -V              print the version number of dump.erofs and exit.\n"
	      " -e              show extent info (INODE required)\n"
	      " -s              show information about superblock\n"
	      " --device=X      specify an extra device to be used together\n"
	      " --ls            show directory contents (INODE required)\n"
	      " --nid=#         show the target inode info of nid #\n"
	      " --path=X        show the target inode info of path X\n"
	      " --help          display this help and exit.\n",
	      stderr);
}

static void erofsdump_print_version(void)
{
	printf("dump.erofs %s\n", cfg.c_version);
}

static int erofsdump_parse_options_cfg(int argc, char **argv)
{
	int opt, err;

	while ((opt = getopt_long(argc, argv, "SVes",
				  long_options, NULL)) != -1) {
		switch (opt) {
		case 'e':
			dumpcfg.show_extent = true;
			++dumpcfg.totalshow;
			break;
		case 's':
			dumpcfg.show_superblock = true;
			++dumpcfg.totalshow;
			break;
		case 'S':
			dumpcfg.show_statistics = true;
			++dumpcfg.totalshow;
			break;
		case 'V':
			erofsdump_print_version();
			exit(0);
		case 2:
			dumpcfg.show_inode = true;
			dumpcfg.nid = (erofs_nid_t)atoll(optarg);
			++dumpcfg.totalshow;
			break;
		case 1:
			usage();
			exit(0);
		case 3:
			err = blob_open_ro(optarg);
			if (err)
				return err;
			++sbi.extra_devices;
			break;
		case 4:
			dumpcfg.inode_path = optarg;
			dumpcfg.show_inode = true;
			++dumpcfg.totalshow;
			break;
<<<<<<< HEAD
=======
		case 5:
			dumpcfg.show_subdirectories = true;
			break;
>>>>>>> a2821a66
		default:
			return -EINVAL;
		}
	}

	if (optind >= argc) {
		erofs_err("missing argument: IMAGE");
		return -EINVAL;
	}

	cfg.c_img_path = strdup(argv[optind++]);
	if (!cfg.c_img_path)
		return -ENOMEM;

	if (optind < argc) {
		erofs_err("unexpected argument: %s\n", argv[optind]);
		return -EINVAL;
	}
	return 0;
}

static int erofsdump_get_occupied_size(struct erofs_inode *inode,
		erofs_off_t *size)
{
	*size = 0;
	switch (inode->datalayout) {
	case EROFS_INODE_FLAT_INLINE:
	case EROFS_INODE_FLAT_PLAIN:
	case EROFS_INODE_CHUNK_BASED:
		stats.uncompressed_files++;
		*size = inode->i_size;
		break;
	case EROFS_INODE_FLAT_COMPRESSION_LEGACY:
	case EROFS_INODE_FLAT_COMPRESSION:
		stats.compressed_files++;
		*size = inode->u.i_blocks * EROFS_BLKSIZ;
		break;
	default:
		erofs_err("unknown datalayout");
		return -ENOTSUP;
	}
	return 0;
}

static void inc_file_extension_count(const char *dname, unsigned int len)
{
	char *postfix = memrchr(dname, '.', len);
	int type;

	if (!postfix) {
		type = OTHERFILETYPE - 1;
	} else {
		for (type = 0; type < OTHERFILETYPE - 1; ++type)
			if (!strncmp(postfix, file_types[type],
				     len - (postfix - dname)))
				break;
	}
	++stats.file_type_stat[type];
}

static void update_file_size_statatics(erofs_off_t occupied_size,
		erofs_off_t original_size)
{
	int occupied_size_mark, original_size_mark;

	original_size_mark = 0;
	occupied_size_mark = 0;
	occupied_size >>= 10;
	original_size >>= 10;

	while (occupied_size || original_size) {
		if (occupied_size) {
			occupied_size >>= 1;
			occupied_size_mark++;
		}
		if (original_size) {
			original_size >>= 1;
			original_size_mark++;
		}
	}

	if (original_size_mark >= FILE_MAX_SIZE_BITS)
		stats.file_original_size[FILE_MAX_SIZE_BITS]++;
	else
		stats.file_original_size[original_size_mark]++;

	if (occupied_size_mark >= FILE_MAX_SIZE_BITS)
		stats.file_comp_size[FILE_MAX_SIZE_BITS]++;
	else
		stats.file_comp_size[occupied_size_mark]++;
}

static int erofsdump_ls_dirent_iter(struct erofs_dir_context *ctx)
{
	char fname[EROFS_NAME_LEN + 1];

	strncpy(fname, ctx->dname, ctx->de_namelen);
	fname[ctx->de_namelen] = '\0';
	fprintf(stdout, "%10llu    %u  %s\n",  ctx->de_nid | 0ULL,
		ctx->de_ftype, fname);
	return 0;
}

static int erofsdump_dirent_iter(struct erofs_dir_context *ctx)
{
	/* skip "." and ".." dentry */
	if (ctx->dot_dotdot)
		return 0;

	return erofsdump_readdir(ctx);
}

static int erofsdump_readdir(struct erofs_dir_context *ctx)
{
	int err;
	erofs_off_t occupied_size = 0;
	struct erofs_inode vi = { .nid = ctx->de_nid };

	err = erofs_read_inode_from_disk(&vi);
	if (err) {
		erofs_err("failed to read file inode from disk");
		return err;
	}
	stats.files++;
	stats.file_category_stat[erofs_mode_to_ftype(vi.i_mode)]++;

	err = erofsdump_get_occupied_size(&vi, &occupied_size);
	if (err) {
		erofs_err("get file size failed");
		return err;
	}

	if (S_ISREG(vi.i_mode)) {
		stats.files_total_origin_size += vi.i_size;
		inc_file_extension_count(ctx->dname, ctx->de_namelen);
		stats.files_total_size += occupied_size;
		update_file_size_statatics(occupied_size, vi.i_size);
	}

	/* XXXX: the dir depth should be restricted in order to avoid loops */
	if (S_ISDIR(vi.i_mode)) {
		struct erofs_dir_context nctx = {
			.flags = ctx->dir ? EROFS_READDIR_VALID_PNID : 0,
			.pnid = ctx->dir ? ctx->dir->nid : 0,
			.dir = &vi,
			.cb = erofsdump_dirent_iter,
		};

		return erofs_iterate_dir(&nctx, false);
	}
	return 0;
}

static int erofsdump_map_blocks(struct erofs_inode *inode,
		struct erofs_map_blocks *map, int flags)
{
	if (erofs_inode_is_data_compressed(inode->datalayout))
		return z_erofs_map_blocks_iter(inode, map, flags);
	return erofs_map_blocks(inode, map, flags);
}

static void erofsdump_show_fileinfo(bool show_extent)
{
	const char *ext_fmt[] = {
		"%4d: %8" PRIu64 "..%8" PRIu64 " | %7" PRIu64 " : %10" PRIu64 "..%10" PRIu64 " | %7" PRIu64 "\n",
		"%4d: %8" PRIu64 "..%8" PRIu64 " | %7" PRIu64 " : %10" PRIu64 "..%10" PRIu64 " | %7" PRIu64 "  # device %u\n"
	};
	int err, i;
	erofs_off_t size;
	u16 access_mode;
	struct erofs_inode inode = { .nid = dumpcfg.nid };
	char path[PATH_MAX];
	char access_mode_str[] = "rwxrwxrwx";
	char timebuf[128] = {0};
	unsigned int extent_count = 0;
	struct erofs_map_blocks map = {
		.index = UINT_MAX,
		.m_la = 0,
	};

	if (dumpcfg.inode_path) {
		err = erofs_ilookup(dumpcfg.inode_path, &inode);
		if (err) {
			erofs_err("read inode failed @ %s", dumpcfg.inode_path);
			return;
		}
	} else {
		err = erofs_read_inode_from_disk(&inode);
		if (err) {
			erofs_err("read inode failed @ nid %llu",
				  inode.nid | 0ULL);
			return;
		}
	}

	err = erofs_get_occupied_size(&inode, &size);
	if (err) {
		erofs_err("get file size failed @ nid %llu", inode.nid | 0ULL);
		return;
	}

	err = erofs_get_pathname(inode.nid, path, sizeof(path));
	if (err < 0) {
		erofs_err("file path not found @ nid %llu", inode.nid | 0ULL);
		return;
	}

	strftime(timebuf, sizeof(timebuf),
		 "%Y-%m-%d %H:%M:%S", localtime((time_t *)&inode.i_mtime));
	access_mode = inode.i_mode & 0777;
	for (i = 8; i >= 0; i--)
		if (((access_mode >> i) & 1) == 0)
			access_mode_str[8 - i] = '-';
	fprintf(stdout, "File : %s\n", path);
	fprintf(stdout, "Size: %" PRIu64"  On-disk size: %" PRIu64 "  %s\n",
		inode.i_size, size,
		file_category_types[erofs_mode_to_ftype(inode.i_mode)]);
	fprintf(stdout, "NID: %" PRIu64 "   ", inode.nid);
	fprintf(stdout, "Links: %u   ", inode.i_nlink);
	fprintf(stdout, "Layout: %d   Compression ratio: %.2f%%\n",
		inode.datalayout,
		(double)(100 * size) / (double)(inode.i_size));
	fprintf(stdout, "Inode size: %d   ", inode.inode_isize);
	fprintf(stdout, "Extent size: %u   ", inode.extent_isize);
	fprintf(stdout,	"Xattr size: %u\n", inode.xattr_isize);
	fprintf(stdout, "Uid: %u   Gid: %u  ", inode.i_uid, inode.i_gid);
	fprintf(stdout, "Access: %04o/%s\n", access_mode, access_mode_str);
	fprintf(stdout, "Timestamp: %s.%09d\n", timebuf, inode.i_mtime_nsec);
<<<<<<< HEAD
=======

	if (dumpcfg.show_subdirectories) {
		struct erofs_dir_context ctx = {
			.flags = EROFS_READDIR_VALID_PNID,
			.pnid = inode.nid,
			.dir = &inode,
			.cb = erofsdump_ls_dirent_iter,
			.de_nid = 0,
			.dname = "",
			.de_namelen = 0,
		};

		fprintf(stdout, "\n       NID TYPE  FILENAME\n");
		err = erofs_iterate_dir(&ctx, false);
		if (err) {
			erofs_err("failed to list directory contents");
			return;
		}
	}
>>>>>>> a2821a66

	if (!dumpcfg.show_extent)
		return;

	fprintf(stdout, "\n Ext:   logical offset   |  length :     physical offset    |  length\n");
	while (map.m_la < inode.i_size) {
		struct erofs_map_dev mdev;

		err = erofsdump_map_blocks(&inode, &map,
				EROFS_GET_BLOCKS_FIEMAP);
		if (err) {
			erofs_err("failed to get file blocks range");
			return;
		}

		mdev = (struct erofs_map_dev) {
			.m_deviceid = map.m_deviceid,
			.m_pa = map.m_pa,
		};
		err = erofs_map_dev(&sbi, &mdev);
		if (err) {
			erofs_err("failed to map device");
			return;
		}

		fprintf(stdout, ext_fmt[!!mdev.m_deviceid], extent_count++,
			map.m_la, map.m_la + map.m_llen, map.m_llen,
			mdev.m_pa, mdev.m_pa + map.m_plen, map.m_plen,
			mdev.m_deviceid);
		map.m_la += map.m_llen;
	}
	fprintf(stdout, "%s: %d extents found\n", path, extent_count);
}

static void erofsdump_filesize_distribution(const char *title,
		unsigned int *file_counts, unsigned int len)
{
	char col1[30];
	unsigned int col2, i, lowerbound, upperbound;
	double col3;
	char col4[400];

	lowerbound = 0;
	upperbound = 1;
	fprintf(stdout, "\n%s file size distribution:\n", title);
	fprintf(stdout, header_format, ">=(KB) .. <(KB) ", "count",
			"ratio", "distribution");
	for (i = 0; i < len; i++) {
		memset(col1, 0, sizeof(col1));
		memset(col4, 0, sizeof(col4));
		if (i == len - 1)
			sprintf(col1, "%6d ..", lowerbound);
		else if (i <= 6)
			sprintf(col1, "%6d .. %-6d", lowerbound, upperbound);
		else

			sprintf(col1, "%6d .. %-6d", lowerbound, upperbound);
		col2 = file_counts[i];
		if (stats.file_category_stat[EROFS_FT_REG_FILE])
			col3 = (double)(100 * col2) /
				stats.file_category_stat[EROFS_FT_REG_FILE];
		else
			col3 = 0.0;
		memset(col4, '#', col3 / 2);
		fprintf(stdout, chart_format, col1, col2, col3, col4);
		lowerbound = upperbound;
		upperbound <<= 1;
	}
}

static void erofsdump_filetype_distribution(char **file_types, unsigned int len)
{
	char col1[30];
	unsigned int col2, i;
	double col3;
	char col4[401];

	fprintf(stdout, "\nFile type distribution:\n");
	fprintf(stdout, header_format, "type", "count", "ratio",
			"distribution");
	for (i = 0; i < len; i++) {
		memset(col1, 0, sizeof(col1));
		memset(col4, 0, sizeof(col4));
		sprintf(col1, "%-17s", file_types[i]);
		col2 = stats.file_type_stat[i];
		if (stats.file_category_stat[EROFS_FT_REG_FILE])
			col3 = (double)(100 * col2) /
				stats.file_category_stat[EROFS_FT_REG_FILE];
		else
			col3 = 0.0;
		memset(col4, '#', col3 / 2);
		fprintf(stdout, chart_format, col1, col2, col3, col4);
	}
}

static void erofsdump_file_statistic(void)
{
	unsigned int i;

	fprintf(stdout, "Filesystem total file count:		%lu\n",
			stats.files);
	for (i = 0; i < EROFS_FT_MAX; i++)
		fprintf(stdout, "Filesystem %s count:		%lu\n",
			file_category_types[i], stats.file_category_stat[i]);

	stats.compress_rate = (double)(100 * stats.files_total_size) /
		(double)(stats.files_total_origin_size);
	fprintf(stdout, "Filesystem compressed files:            %lu\n",
			stats.compressed_files);
	fprintf(stdout, "Filesystem uncompressed files:          %lu\n",
			stats.uncompressed_files);
	fprintf(stdout, "Filesystem total original file size:    %lu Bytes\n",
			stats.files_total_origin_size);
	fprintf(stdout, "Filesystem total file size:             %lu Bytes\n",
			stats.files_total_size);
	fprintf(stdout, "Filesystem compress rate:               %.2f%%\n",
			stats.compress_rate);
}

static void erofsdump_print_statistic(void)
{
	int err;
	struct erofs_dir_context ctx = {
		.flags = 0,
		.pnid = 0,
		.dir = NULL,
		.cb = erofsdump_dirent_iter,
		.de_nid = sbi.root_nid,
		.dname = "",
		.de_namelen = 0,
	};

	err = erofsdump_readdir(&ctx);
	if (err) {
		erofs_err("read dir failed");
		return;
	}
	erofsdump_file_statistic();
	erofsdump_filesize_distribution("Original",
			stats.file_original_size,
			ARRAY_SIZE(stats.file_original_size));
	erofsdump_filesize_distribution("On-disk",
			stats.file_comp_size,
			ARRAY_SIZE(stats.file_comp_size));
	erofsdump_filetype_distribution(file_types, OTHERFILETYPE);
}

static void erofsdump_show_superblock(void)
{
	time_t time = sbi.build_time;
	char uuid_str[37] = "not available";
	int i = 0;

	fprintf(stdout, "Filesystem magic number:                      0x%04X\n",
			EROFS_SUPER_MAGIC_V1);
	fprintf(stdout, "Filesystem blocks:                            %llu\n",
			sbi.total_blocks | 0ULL);
	fprintf(stdout, "Filesystem inode metadata start block:        %u\n",
			sbi.meta_blkaddr);
	fprintf(stdout, "Filesystem shared xattr metadata start block: %u\n",
			sbi.xattr_blkaddr);
	fprintf(stdout, "Filesystem root nid:                          %llu\n",
			sbi.root_nid | 0ULL);
	fprintf(stdout, "Filesystem inode count:                       %llu\n",
			sbi.inos | 0ULL);
	fprintf(stdout, "Filesystem created:                           %s",
			ctime(&time));
	fprintf(stdout, "Filesystem features:                          ");
	for (; i < ARRAY_SIZE(feature_lists); i++) {
		u32 feat = le32_to_cpu(feature_lists[i].compat ?
				       sbi.feature_compat :
				       sbi.feature_incompat);
		if (feat & feature_lists[i].flag)
			fprintf(stdout, "%s ", feature_lists[i].name);
	}
#ifdef HAVE_LIBUUID
	uuid_unparse_lower(sbi.uuid, uuid_str);
#endif
	fprintf(stdout, "\nFilesystem UUID:                              %s\n",
			uuid_str);
}

int main(int argc, char **argv)
{
	int err;

	erofs_init_configure();
	err = erofsdump_parse_options_cfg(argc, argv);
	if (err) {
		if (err == -EINVAL)
			usage();
		goto exit;
	}

	err = dev_open_ro(cfg.c_img_path);
	if (err) {
		erofs_err("failed to open image file");
		goto exit;
	}

	err = erofs_read_superblock();
	if (err) {
		erofs_err("failed to read superblock");
		goto exit_dev_close;
	}

	if (!dumpcfg.totalshow) {
		dumpcfg.show_superblock = true;
		dumpcfg.totalshow = 1;
	}
	if (dumpcfg.show_superblock)
		erofsdump_show_superblock();

	if (dumpcfg.show_statistics)
		erofsdump_print_statistic();

	if (dumpcfg.show_extent && !dumpcfg.show_inode) {
		usage();
		goto exit_dev_close;
	}

	if (dumpcfg.show_inode)
		erofsdump_show_fileinfo(dumpcfg.show_extent);

exit_dev_close:
	dev_close();
exit:
	blob_closeall();
	erofs_exit_configure();
	return err;
}<|MERGE_RESOLUTION|>--- conflicted
+++ resolved
@@ -78,10 +78,7 @@
 	{"nid", required_argument, NULL, 2},
 	{"device", required_argument, NULL, 3},
 	{"path", required_argument, NULL, 4},
-<<<<<<< HEAD
-=======
 	{"ls", no_argument, NULL, 5},
->>>>>>> a2821a66
 	{0, 0, 0, 0},
 };
 
@@ -164,12 +161,9 @@
 			dumpcfg.show_inode = true;
 			++dumpcfg.totalshow;
 			break;
-<<<<<<< HEAD
-=======
 		case 5:
 			dumpcfg.show_subdirectories = true;
 			break;
->>>>>>> a2821a66
 		default:
 			return -EINVAL;
 		}
@@ -398,8 +392,6 @@
 	fprintf(stdout, "Uid: %u   Gid: %u  ", inode.i_uid, inode.i_gid);
 	fprintf(stdout, "Access: %04o/%s\n", access_mode, access_mode_str);
 	fprintf(stdout, "Timestamp: %s.%09d\n", timebuf, inode.i_mtime_nsec);
-<<<<<<< HEAD
-=======
 
 	if (dumpcfg.show_subdirectories) {
 		struct erofs_dir_context ctx = {
@@ -419,7 +411,6 @@
 			return;
 		}
 	}
->>>>>>> a2821a66
 
 	if (!dumpcfg.show_extent)
 		return;
