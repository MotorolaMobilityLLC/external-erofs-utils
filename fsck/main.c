// SPDX-License-Identifier: GPL-2.0+
/*
 * Copyright 2021 Google LLC
 * Author: Daeho Jeong <daehojeong@google.com>
 */
#include <stdlib.h>
#include <getopt.h>
#include <time.h>
#include <utime.h>
#include <unistd.h>
#include <sys/stat.h>
#include "erofs/print.h"
#include "erofs/io.h"
#include "erofs/compress.h"
#include "erofs/decompress.h"
#include "erofs/dir.h"

static int erofsfsck_check_inode(erofs_nid_t pnid, erofs_nid_t nid);

struct erofsfsck_cfg {
	u64 physical_blocks;
	u64 logical_blocks;
	char *extract_path;
	size_t extract_pos;
	mode_t umask;
	bool superuser;
	bool corrupted;
	bool print_comp_ratio;
	bool check_decomp;
	bool force;
	bool overwrite;
	bool preserve_owner;
	bool preserve_perms;
};
static struct erofsfsck_cfg fsckcfg;

static struct option long_options[] = {
	{"help", no_argument, 0, 1},
	{"extract", optional_argument, 0, 2},
	{"device", required_argument, 0, 3},
	{"force", no_argument, 0, 4},
	{"overwrite", no_argument, 0, 5},
	{"preserve", no_argument, 0, 6},
	{"preserve-owner", no_argument, 0, 7},
	{"preserve-perms", no_argument, 0, 8},
	{"no-preserve", no_argument, 0, 9},
	{"no-preserve-owner", no_argument, 0, 10},
	{"no-preserve-perms", no_argument, 0, 11},
	{0, 0, 0, 0},
};

static void print_available_decompressors(FILE *f, const char *delim)
{
	unsigned int i = 0;
	const char *s;

	while ((s = z_erofs_list_available_compressors(i)) != NULL) {
		if (i++)
			fputs(delim, f);
		fputs(s, f);
	}
	fputc('\n', f);
}

static void usage(void)
{
	fputs("usage: [options] IMAGE\n\n"
	      "Check erofs filesystem compatibility and integrity of IMAGE, and [options] are:\n"
	      " -V                     print the version number of fsck.erofs and exit\n"
	      " -d#                    set output message level to # (maximum 9)\n"
	      " -p                     print total compression ratio of all files\n"
	      " --device=X             specify an extra device to be used together\n"
	      " --extract[=X]          check if all files are well encoded, optionally extract to X\n"
	      " --help                 display this help and exit\n"
	      "\nExtraction options (--extract=X is required):\n"
	      " --force                allow extracting to root\n"
	      " --overwrite            overwrite files that already exist\n"
	      " --preserve             extract with the same ownership and permissions as on the filesystem\n"
	      "                        (default for superuser)\n"
	      " --preserve-owner       extract with the same ownership as on the filesystem\n"
	      " --preserve-perms       extract with the same permissions as on the filesystem\n"
	      " --no-preserve          extract as yourself and apply user's umask on permissions\n"
	      "                        (default for ordinary users)\n"
	      " --no-preserve-owner    extract as yourself\n"
	      " --no-preserve-perms    apply user's umask when extracting permissions\n"
	      "\nSupported algorithms are: ", stderr);
	print_available_decompressors(stderr, ", ");
}

static void erofsfsck_print_version(void)
{
	printf("fsck.erofs %s\n", cfg.c_version);
}

static int erofsfsck_parse_options_cfg(int argc, char **argv)
{
	int opt, ret;
	bool has_opt_preserve = false;

	while ((opt = getopt_long(argc, argv, "Vd:p",
				  long_options, NULL)) != -1) {
		switch (opt) {
		case 'V':
			erofsfsck_print_version();
			exit(0);
		case 'd':
			ret = atoi(optarg);
			if (ret < EROFS_MSG_MIN || ret > EROFS_MSG_MAX) {
				erofs_err("invalid debug level %d", ret);
				return -EINVAL;
			}
			cfg.c_dbg_lvl = ret;
			break;
		case 'p':
			fsckcfg.print_comp_ratio = true;
			break;
		case 1:
			usage();
			exit(0);
		case 2:
			fsckcfg.check_decomp = true;
			if (optarg) {
				size_t len = strlen(optarg);

				if (len == 0) {
					erofs_err("empty value given for --extract=X");
					return -EINVAL;
				}

				/* remove trailing slashes except root */
				while (len > 1 && optarg[len - 1] == '/')
					len--;

				fsckcfg.extract_path = malloc(PATH_MAX);
				if (!fsckcfg.extract_path)
					return -ENOMEM;
				strncpy(fsckcfg.extract_path, optarg, len);
				fsckcfg.extract_path[len] = '\0';
				/* if path is root, start writing from position 0 */
				if (len == 1 && fsckcfg.extract_path[0] == '/')
					len = 0;
				fsckcfg.extract_pos = len;
			}
			break;
		case 3:
			ret = blob_open_ro(optarg);
			if (ret)
				return ret;
			++sbi.extra_devices;
			break;
		case 4:
			fsckcfg.force = true;
			break;
		case 5:
			fsckcfg.overwrite = true;
			break;
		case 6:
			fsckcfg.preserve_owner = fsckcfg.preserve_perms = true;
			has_opt_preserve = true;
			break;
		case 7:
			fsckcfg.preserve_owner = true;
			has_opt_preserve = true;
			break;
		case 8:
			fsckcfg.preserve_perms = true;
			has_opt_preserve = true;
			break;
		case 9:
			fsckcfg.preserve_owner = fsckcfg.preserve_perms = false;
			has_opt_preserve = true;
			break;
		case 10:
			fsckcfg.preserve_owner = false;
			has_opt_preserve = true;
			break;
		case 11:
			fsckcfg.preserve_perms = false;
			has_opt_preserve = true;
			break;
		default:
			return -EINVAL;
		}
	}

	if (fsckcfg.extract_path) {
		if (!fsckcfg.extract_pos && !fsckcfg.force) {
			erofs_err("--extract=/ must be used together with --force");
			return -EINVAL;
		}
	} else {
		if (fsckcfg.force) {
			erofs_err("--force must be used together with --extract=X");
			return -EINVAL;
		}
		if (fsckcfg.overwrite) {
			erofs_err("--overwrite must be used together with --extract=X");
			return -EINVAL;
		}
		if (has_opt_preserve) {
			erofs_err("--[no-]preserve[-owner/-perms] must be used together with --extract=X");
			return -EINVAL;
		}
	}

	if (optind >= argc) {
		erofs_err("missing argument: IMAGE");
		return -EINVAL;
	}

	cfg.c_img_path = strdup(argv[optind++]);
	if (!cfg.c_img_path)
		return -ENOMEM;

	if (optind < argc) {
		erofs_err("unexpected argument: %s", argv[optind]);
		return -EINVAL;
	}
	return 0;
}

static void erofsfsck_set_attributes(struct erofs_inode *inode, char *path)
{
	int ret;

	/* don't apply attributes when fsck is used without extraction */
	if (!fsckcfg.extract_path)
		return;

#ifdef HAVE_UTIMENSAT
	if (utimensat(AT_FDCWD, path, (struct timespec []) {
				[0] = { .tv_sec = inode->i_mtime,
					.tv_nsec = inode->i_mtime_nsec },
				[1] = { .tv_sec = inode->i_mtime,
					.tv_nsec = inode->i_mtime_nsec },
			}, AT_SYMLINK_NOFOLLOW) < 0)
#else
	if (utime(path, &((struct utimbuf){.actime = inode->i_mtime,
					   .modtime = inode->i_mtime})) < 0)
#endif
		erofs_warn("failed to set times: %s", path);

	if (!S_ISLNK(inode->i_mode)) {
		if (fsckcfg.preserve_perms)
			ret = chmod(path, inode->i_mode);
		else
			ret = chmod(path, inode->i_mode & ~fsckcfg.umask);
		if (ret < 0)
			erofs_warn("failed to set permissions: %s", path);
	}

	if (fsckcfg.preserve_owner) {
		ret = lchown(path, inode->i_uid, inode->i_gid);
		if (ret < 0)
			erofs_warn("failed to change ownership: %s", path);
	}
}

static int erofs_check_sb_chksum(void)
{
	int ret;
	u8 buf[EROFS_BLKSIZ];
	u32 crc;
	struct erofs_super_block *sb;

	ret = blk_read(0, buf, 0, 1);
	if (ret) {
		erofs_err("failed to read superblock to check checksum: %d",
			  ret);
		return -1;
	}

	sb = (struct erofs_super_block *)(buf + EROFS_SUPER_OFFSET);
	sb->checksum = 0;

	crc = erofs_crc32c(~0, (u8 *)sb, EROFS_BLKSIZ - EROFS_SUPER_OFFSET);
	if (crc != sbi.checksum) {
		erofs_err("superblock chksum doesn't match: saved(%08xh) calculated(%08xh)",
			  sbi.checksum, crc);
		fsckcfg.corrupted = true;
		return -1;
	}
	return 0;
}

static int erofs_verify_xattr(struct erofs_inode *inode)
{
	unsigned int xattr_hdr_size = sizeof(struct erofs_xattr_ibody_header);
	unsigned int xattr_entry_size = sizeof(struct erofs_xattr_entry);
	erofs_off_t addr;
	unsigned int ofs, xattr_shared_count;
	struct erofs_xattr_ibody_header *ih;
	struct erofs_xattr_entry *entry;
	int i, remaining = inode->xattr_isize, ret = 0;
	char buf[EROFS_BLKSIZ];

	if (inode->xattr_isize == xattr_hdr_size) {
		erofs_err("xattr_isize %d of nid %llu is not supported yet",
			  inode->xattr_isize, inode->nid | 0ULL);
		ret = -EFSCORRUPTED;
		goto out;
	} else if (inode->xattr_isize < xattr_hdr_size) {
		if (inode->xattr_isize) {
			erofs_err("bogus xattr ibody @ nid %llu",
				  inode->nid | 0ULL);
			ret = -EFSCORRUPTED;
			goto out;
		}
	}

	addr = iloc(inode->nid) + inode->inode_isize;
	ret = dev_read(0, buf, addr, xattr_hdr_size);
	if (ret < 0) {
		erofs_err("failed to read xattr header @ nid %llu: %d",
			  inode->nid | 0ULL, ret);
		goto out;
	}
	ih = (struct erofs_xattr_ibody_header *)buf;
	xattr_shared_count = ih->h_shared_count;

	ofs = erofs_blkoff(addr) + xattr_hdr_size;
	addr += xattr_hdr_size;
	remaining -= xattr_hdr_size;
	for (i = 0; i < xattr_shared_count; ++i) {
		if (ofs >= EROFS_BLKSIZ) {
			if (ofs != EROFS_BLKSIZ) {
				erofs_err("unaligned xattr entry in xattr shared area @ nid %llu",
					  inode->nid | 0ULL);
				ret = -EFSCORRUPTED;
				goto out;
			}
			ofs = 0;
		}
		ofs += xattr_entry_size;
		addr += xattr_entry_size;
		remaining -= xattr_entry_size;
	}

	while (remaining > 0) {
		unsigned int entry_sz;

		ret = dev_read(0, buf, addr, xattr_entry_size);
		if (ret) {
			erofs_err("failed to read xattr entry @ nid %llu: %d",
				  inode->nid | 0ULL, ret);
			goto out;
		}

		entry = (struct erofs_xattr_entry *)buf;
		entry_sz = erofs_xattr_entry_size(entry);
		if (remaining < entry_sz) {
			erofs_err("xattr on-disk corruption: xattr entry beyond xattr_isize @ nid %llu",
				  inode->nid | 0ULL);
			ret = -EFSCORRUPTED;
			goto out;
		}
		addr += entry_sz;
		remaining -= entry_sz;
	}
out:
	return ret;
}

static int erofs_verify_inode_data(struct erofs_inode *inode, int outfd)
{
	struct erofs_map_blocks map = {
		.index = UINT_MAX,
	};
	struct erofs_map_dev mdev;
	int ret = 0;
	bool compressed;
	erofs_off_t pos = 0;
	u64 pchunk_len = 0;
	unsigned int raw_size = 0, buffer_size = 0;
	char *raw = NULL, *buffer = NULL;

	erofs_dbg("verify data chunk of nid(%llu): type(%d)",
		  inode->nid | 0ULL, inode->datalayout);
<<<<<<< HEAD

	switch (inode->datalayout) {
	case EROFS_INODE_FLAT_PLAIN:
	case EROFS_INODE_FLAT_INLINE:
	case EROFS_INODE_CHUNK_BASED:
		compressed = false;
		break;
	case EROFS_INODE_FLAT_COMPRESSION_LEGACY:
	case EROFS_INODE_FLAT_COMPRESSION:
		compressed = true;
		break;
	default:
		erofs_err("unknown datalayout");
		return -EINVAL;
	}

=======

	switch (inode->datalayout) {
	case EROFS_INODE_FLAT_PLAIN:
	case EROFS_INODE_FLAT_INLINE:
	case EROFS_INODE_CHUNK_BASED:
		compressed = false;
		break;
	case EROFS_INODE_FLAT_COMPRESSION_LEGACY:
	case EROFS_INODE_FLAT_COMPRESSION:
		compressed = true;
		break;
	default:
		erofs_err("unknown datalayout");
		return -EINVAL;
	}

>>>>>>> a2821a66
	while (pos < inode->i_size) {
		map.m_la = pos;
		if (compressed)
			ret = z_erofs_map_blocks_iter(inode, &map,
					EROFS_GET_BLOCKS_FIEMAP);
		else
			ret = erofs_map_blocks(inode, &map,
					EROFS_GET_BLOCKS_FIEMAP);
		if (ret)
			goto out;

		if (!compressed && map.m_llen != map.m_plen) {
			erofs_err("broken chunk length m_la %" PRIu64 " m_llen %" PRIu64 " m_plen %" PRIu64,
				  map.m_la, map.m_llen, map.m_plen);
			ret = -EFSCORRUPTED;
			goto out;
		}

		/* the last lcluster can be divided into 3 parts */
		if (map.m_la + map.m_llen > inode->i_size)
			map.m_llen = inode->i_size - map.m_la;

		pchunk_len += map.m_plen;
		pos += map.m_llen;

		/* should skip decomp? */
		if (!(map.m_flags & EROFS_MAP_MAPPED) || !fsckcfg.check_decomp)
			continue;

		if (map.m_plen > raw_size) {
			raw_size = map.m_plen;
			raw = realloc(raw, raw_size);
			BUG_ON(!raw);
		}

		mdev = (struct erofs_map_dev) {
			.m_deviceid = map.m_deviceid,
			.m_pa = map.m_pa,
		};
		ret = erofs_map_dev(&sbi, &mdev);
		if (ret) {
			erofs_err("failed to map device of m_pa %" PRIu64 ", m_deviceid %u @ nid %llu: %d",
				  map.m_pa, map.m_deviceid, inode->nid | 0ULL,
				  ret);
			goto out;
		}

		if (compressed && map.m_llen > buffer_size) {
			buffer_size = map.m_llen;
			buffer = realloc(buffer, buffer_size);
			BUG_ON(!buffer);
		}

		ret = dev_read(mdev.m_deviceid, raw, mdev.m_pa, map.m_plen);
		if (ret < 0) {
			erofs_err("failed to read data of m_pa %" PRIu64 ", m_plen %" PRIu64 " @ nid %llu: %d",
				  mdev.m_pa, map.m_plen, inode->nid | 0ULL,
				  ret);
			goto out;
		}

		if (compressed) {
			struct z_erofs_decompress_req rq = {
				.in = raw,
				.out = buffer,
				.decodedskip = 0,
				.inputsize = map.m_plen,
				.decodedlength = map.m_llen,
				.alg = map.m_algorithmformat,
				.partial_decoding = 0
			};

			ret = z_erofs_decompress(&rq);
			if (ret < 0) {
				erofs_err("failed to decompress data of m_pa %" PRIu64 ", m_plen %" PRIu64 " @ nid %llu: %s",
					  mdev.m_pa, map.m_plen,
					  inode->nid | 0ULL, strerror(-ret));
				goto out;
			}
		}

		if (outfd >= 0 && write(outfd, compressed ? buffer : raw,
					map.m_llen) < 0) {
			erofs_err("I/O error occurred when verifying data chunk @ nid %llu",
				  inode->nid | 0ULL);
			ret = -EIO;
			goto out;
		}
	}

	if (fsckcfg.print_comp_ratio) {
		fsckcfg.logical_blocks +=
			DIV_ROUND_UP(inode->i_size, EROFS_BLKSIZ);
		fsckcfg.physical_blocks +=
			DIV_ROUND_UP(pchunk_len, EROFS_BLKSIZ);
	}
out:
	if (raw)
		free(raw);
	if (buffer)
		free(buffer);
	return ret < 0 ? ret : 0;
}

static inline int erofs_extract_dir(struct erofs_inode *inode)
{
	int ret;

	erofs_dbg("create directory %s", fsckcfg.extract_path);

	/* verify data chunk layout */
	ret = erofs_verify_inode_data(inode, -1);
	if (ret)
		return ret;

	/*
	 * Make directory with default user rwx permissions rather than
	 * the permissions from the filesystem, as these may not have
	 * write/execute permission.  These are fixed up later in
	 * erofsfsck_set_attributes().
	 */
	if (mkdir(fsckcfg.extract_path, 0700) < 0) {
		struct stat st;

		if (errno != EEXIST) {
			erofs_err("failed to create directory: %s (%s)",
				  fsckcfg.extract_path, strerror(errno));
			return -errno;
<<<<<<< HEAD
		}

		if (lstat(fsckcfg.extract_path, &st) ||
		    !S_ISDIR(st.st_mode)) {
			erofs_err("path is not a directory: %s",
				  fsckcfg.extract_path);
			return -ENOTDIR;
		}

		/*
		 * Try to change permissions of existing directory so
		 * that we can write to it
		 */
		if (chmod(fsckcfg.extract_path, 0700) < 0) {
			erofs_err("failed to set permissions: %s (%s)",
				  fsckcfg.extract_path, strerror(errno));
			return -errno;
		}
	}
	return 0;
}

static inline int erofs_extract_file(struct erofs_inode *inode)
{
	bool tryagain = true;
	int ret, fd;

	erofs_dbg("extract file to path: %s", fsckcfg.extract_path);

again:
	fd = open(fsckcfg.extract_path,
		  O_WRONLY | O_CREAT | O_NOFOLLOW |
			(fsckcfg.overwrite ? O_TRUNC : O_EXCL), 0700);
	if (fd < 0) {
		if (fsckcfg.overwrite && tryagain) {
			if (errno == EISDIR) {
				erofs_warn("try to forcely remove directory %s",
					   fsckcfg.extract_path);
				if (rmdir(fsckcfg.extract_path) < 0) {
					erofs_err("failed to remove: %s (%s)",
						  fsckcfg.extract_path, strerror(errno));
					return -EISDIR;
				}
			} else if (errno == EACCES &&
				   chmod(fsckcfg.extract_path, 0700) < 0) {
				erofs_err("failed to set permissions: %s (%s)",
					  fsckcfg.extract_path, strerror(errno));
				return -errno;
=======
		}

		if (lstat(fsckcfg.extract_path, &st) ||
		    !S_ISDIR(st.st_mode)) {
			erofs_err("path is not a directory: %s",
				  fsckcfg.extract_path);
			return -ENOTDIR;
		}

		/*
		 * Try to change permissions of existing directory so
		 * that we can write to it
		 */
		if (chmod(fsckcfg.extract_path, 0700) < 0) {
			erofs_err("failed to set permissions: %s (%s)",
				  fsckcfg.extract_path, strerror(errno));
			return -errno;
		}
	}
	return 0;
}

static inline int erofs_extract_file(struct erofs_inode *inode)
{
	bool tryagain = true;
	int ret, fd;

	erofs_dbg("extract file to path: %s", fsckcfg.extract_path);

again:
	fd = open(fsckcfg.extract_path,
		  O_WRONLY | O_CREAT | O_NOFOLLOW |
			(fsckcfg.overwrite ? O_TRUNC : O_EXCL), 0700);
	if (fd < 0) {
		if (fsckcfg.overwrite && tryagain) {
			if (errno == EISDIR) {
				erofs_warn("try to forcely remove directory %s",
					   fsckcfg.extract_path);
				if (rmdir(fsckcfg.extract_path) < 0) {
					erofs_err("failed to remove: %s (%s)",
						  fsckcfg.extract_path, strerror(errno));
					return -EISDIR;
				}
			} else if (errno == EACCES &&
				   chmod(fsckcfg.extract_path, 0700) < 0) {
				erofs_err("failed to set permissions: %s (%s)",
					  fsckcfg.extract_path, strerror(errno));
				return -errno;
			}
			tryagain = false;
			goto again;
		}
		erofs_err("failed to open: %s (%s)", fsckcfg.extract_path,
			  strerror(errno));
		return -errno;
	}

	/* verify data chunk layout */
	ret = erofs_verify_inode_data(inode, fd);
	if (ret)
		return ret;

	if (close(fd))
		return -errno;
	return ret;
}

static inline int erofs_extract_symlink(struct erofs_inode *inode)
{
	bool tryagain = true;
	int ret;
	char *buf = NULL;

	erofs_dbg("extract symlink to path: %s", fsckcfg.extract_path);

	/* verify data chunk layout */
	ret = erofs_verify_inode_data(inode, -1);
	if (ret)
		return ret;

	buf = malloc(inode->i_size + 1);
	if (!buf) {
		ret = -ENOMEM;
		goto out;
	}

	ret = erofs_pread(inode, buf, inode->i_size, 0);
	if (ret) {
		erofs_err("I/O error occurred when reading symlink @ nid %llu: %d",
			  inode->nid | 0ULL, ret);
		goto out;
	}

	buf[inode->i_size] = '\0';
again:
	if (symlink(buf, fsckcfg.extract_path) < 0) {
		if (errno == EEXIST && fsckcfg.overwrite && tryagain) {
			erofs_warn("try to forcely remove file %s",
				   fsckcfg.extract_path);
			if (unlink(fsckcfg.extract_path) < 0) {
				erofs_err("failed to remove: %s",
					  fsckcfg.extract_path);
				ret = -errno;
				goto out;
>>>>>>> a2821a66
			}
			tryagain = false;
			goto again;
		}
<<<<<<< HEAD
		erofs_err("failed to open: %s (%s)", fsckcfg.extract_path,
			  strerror(errno));
		return -errno;
=======
		erofs_err("failed to create symlink: %s",
			  fsckcfg.extract_path);
		ret = -errno;
>>>>>>> a2821a66
	}
out:
	if (buf)
		free(buf);
	return ret;
}

<<<<<<< HEAD
	/* verify data chunk layout */
	ret = erofs_verify_inode_data(inode, fd);
	if (ret)
		return ret;

	if (close(fd))
		return -errno;
	return ret;
}

static inline int erofs_extract_symlink(struct erofs_inode *inode)
{
	bool tryagain = true;
	int ret;
	char *buf = NULL;

	erofs_dbg("extract symlink to path: %s", fsckcfg.extract_path);

=======
static int erofs_extract_special(struct erofs_inode *inode)
{
	bool tryagain = true;
	int ret;

	erofs_dbg("extract special to path: %s", fsckcfg.extract_path);

>>>>>>> a2821a66
	/* verify data chunk layout */
	ret = erofs_verify_inode_data(inode, -1);
	if (ret)
		return ret;

<<<<<<< HEAD
	buf = malloc(inode->i_size + 1);
	if (!buf) {
		ret = -ENOMEM;
		goto out;
	}

	ret = erofs_pread(inode, buf, inode->i_size, 0);
	if (ret) {
		erofs_err("I/O error occurred when reading symlink @ nid %llu: %d",
			  inode->nid | 0ULL, ret);
		goto out;
	}

	buf[inode->i_size] = '\0';
again:
	if (symlink(buf, fsckcfg.extract_path) < 0) {
=======
again:
	if (mknod(fsckcfg.extract_path, inode->i_mode, inode->u.i_rdev) < 0) {
>>>>>>> a2821a66
		if (errno == EEXIST && fsckcfg.overwrite && tryagain) {
			erofs_warn("try to forcely remove file %s",
				   fsckcfg.extract_path);
			if (unlink(fsckcfg.extract_path) < 0) {
				erofs_err("failed to remove: %s",
					  fsckcfg.extract_path);
<<<<<<< HEAD
				ret = -errno;
				goto out;
			}
			tryagain = false;
			goto again;
		}
		erofs_err("failed to create symlink: %s",
			  fsckcfg.extract_path);
		ret = -errno;
	}
out:
	if (buf)
		free(buf);
=======
				return -errno;
			}
			tryagain = false;
			goto again;
		}
		if (errno == EEXIST || fsckcfg.superuser) {
			erofs_err("failed to create special file: %s",
				  fsckcfg.extract_path);
			ret = -errno;
		} else {
			erofs_warn("failed to create special file: %s, skipped",
				   fsckcfg.extract_path);
			ret = -ECANCELED;
		}
	}
>>>>>>> a2821a66
	return ret;
}

static int erofsfsck_dirent_iter(struct erofs_dir_context *ctx)
{
	int ret;
	size_t prev_pos = fsckcfg.extract_pos;

	if (ctx->dot_dotdot)
		return 0;

	if (fsckcfg.extract_path) {
		size_t curr_pos = prev_pos;

		fsckcfg.extract_path[curr_pos++] = '/';
		strncpy(fsckcfg.extract_path + curr_pos, ctx->dname,
			ctx->de_namelen);
		curr_pos += ctx->de_namelen;
		fsckcfg.extract_path[curr_pos] = '\0';
		fsckcfg.extract_pos = curr_pos;
	}

	ret = erofsfsck_check_inode(ctx->dir->nid, ctx->de_nid);

	if (fsckcfg.extract_path) {
		fsckcfg.extract_path[prev_pos] = '\0';
		fsckcfg.extract_pos = prev_pos;
	}
	return ret;
}

static int erofsfsck_check_inode(erofs_nid_t pnid, erofs_nid_t nid)
{
	int ret;
	struct erofs_inode inode;

	erofs_dbg("check inode: nid(%llu)", nid | 0ULL);

	inode.nid = nid;
	ret = erofs_read_inode_from_disk(&inode);
	if (ret) {
		if (ret == -EIO)
			erofs_err("I/O error occurred when reading nid(%llu)",
				  nid | 0ULL);
		goto out;
	}

	/* verify xattr field */
	ret = erofs_verify_xattr(&inode);
	if (ret)
		goto out;

	if (fsckcfg.extract_path) {
		switch (inode.i_mode & S_IFMT) {
		case S_IFDIR:
			ret = erofs_extract_dir(&inode);
			break;
		case S_IFREG:
			ret = erofs_extract_file(&inode);
			break;
		case S_IFLNK:
			ret = erofs_extract_symlink(&inode);
			break;
<<<<<<< HEAD
=======
		case S_IFCHR:
		case S_IFBLK:
		case S_IFIFO:
		case S_IFSOCK:
			ret = erofs_extract_special(&inode);
			break;
>>>>>>> a2821a66
		default:
			/* TODO */
			goto verify;
		}
	} else {
verify:
		/* verify data chunk layout */
		ret = erofs_verify_inode_data(&inode, -1);
	}
<<<<<<< HEAD
	if (ret)
=======
	if (ret && ret != -ECANCELED)
>>>>>>> a2821a66
		goto out;

	/* XXXX: the dir depth should be restricted in order to avoid loops */
	if (S_ISDIR(inode.i_mode)) {
		struct erofs_dir_context ctx = {
			.flags = EROFS_READDIR_VALID_PNID,
			.pnid = pnid,
			.dir = &inode,
			.cb = erofsfsck_dirent_iter,
		};

		ret = erofs_iterate_dir(&ctx, true);
	}

	if (!ret)
		erofsfsck_set_attributes(&inode, fsckcfg.extract_path);

<<<<<<< HEAD
=======
	if (ret == -ECANCELED)
		ret = 0;
>>>>>>> a2821a66
out:
	if (ret && ret != -EIO)
		fsckcfg.corrupted = true;
	return ret;
}

int main(int argc, char **argv)
{
	int err;

	erofs_init_configure();

	fsckcfg.physical_blocks = 0;
	fsckcfg.logical_blocks = 0;
	fsckcfg.extract_path = NULL;
	fsckcfg.extract_pos = 0;
	fsckcfg.umask = umask(0);
	fsckcfg.superuser = geteuid() == 0;
	fsckcfg.corrupted = false;
	fsckcfg.print_comp_ratio = false;
	fsckcfg.check_decomp = false;
	fsckcfg.force = false;
	fsckcfg.overwrite = false;
	fsckcfg.preserve_owner = fsckcfg.superuser;
	fsckcfg.preserve_perms = fsckcfg.superuser;

	err = erofsfsck_parse_options_cfg(argc, argv);
	if (err) {
		if (err == -EINVAL)
			usage();
		goto exit;
	}

	err = dev_open_ro(cfg.c_img_path);
	if (err) {
		erofs_err("failed to open image file");
		goto exit;
	}

	err = erofs_read_superblock();
	if (err) {
		erofs_err("failed to read superblock");
		goto exit_dev_close;
	}

	if (erofs_sb_has_sb_chksum() && erofs_check_sb_chksum()) {
		erofs_err("failed to verify superblock checksum");
		goto exit_dev_close;
	}

	err = erofsfsck_check_inode(sbi.root_nid, sbi.root_nid);
	if (fsckcfg.corrupted) {
		if (!fsckcfg.extract_path)
			erofs_err("Found some filesystem corruption");
		else
			erofs_err("Failed to extract filesystem");
		err = -EFSCORRUPTED;
	} else if (!err) {
		if (!fsckcfg.extract_path)
			erofs_info("No errors found");
		else
			erofs_info("Extracted filesystem successfully");

		if (fsckcfg.print_comp_ratio) {
			double comp_ratio =
				(double)fsckcfg.physical_blocks * 100 /
				(double)fsckcfg.logical_blocks;

			erofs_info("Compression ratio: %.2f(%%)", comp_ratio);
		}
	}

exit_dev_close:
	dev_close();
exit:
	blob_closeall();
	erofs_exit_configure();
	return err ? 1 : 0;
}<|MERGE_RESOLUTION|>--- conflicted
+++ resolved
@@ -376,7 +376,6 @@
 
 	erofs_dbg("verify data chunk of nid(%llu): type(%d)",
 		  inode->nid | 0ULL, inode->datalayout);
-<<<<<<< HEAD
 
 	switch (inode->datalayout) {
 	case EROFS_INODE_FLAT_PLAIN:
@@ -393,24 +392,6 @@
 		return -EINVAL;
 	}
 
-=======
-
-	switch (inode->datalayout) {
-	case EROFS_INODE_FLAT_PLAIN:
-	case EROFS_INODE_FLAT_INLINE:
-	case EROFS_INODE_CHUNK_BASED:
-		compressed = false;
-		break;
-	case EROFS_INODE_FLAT_COMPRESSION_LEGACY:
-	case EROFS_INODE_FLAT_COMPRESSION:
-		compressed = true;
-		break;
-	default:
-		erofs_err("unknown datalayout");
-		return -EINVAL;
-	}
-
->>>>>>> a2821a66
 	while (pos < inode->i_size) {
 		map.m_la = pos;
 		if (compressed)
@@ -539,56 +520,6 @@
 			erofs_err("failed to create directory: %s (%s)",
 				  fsckcfg.extract_path, strerror(errno));
 			return -errno;
-<<<<<<< HEAD
-		}
-
-		if (lstat(fsckcfg.extract_path, &st) ||
-		    !S_ISDIR(st.st_mode)) {
-			erofs_err("path is not a directory: %s",
-				  fsckcfg.extract_path);
-			return -ENOTDIR;
-		}
-
-		/*
-		 * Try to change permissions of existing directory so
-		 * that we can write to it
-		 */
-		if (chmod(fsckcfg.extract_path, 0700) < 0) {
-			erofs_err("failed to set permissions: %s (%s)",
-				  fsckcfg.extract_path, strerror(errno));
-			return -errno;
-		}
-	}
-	return 0;
-}
-
-static inline int erofs_extract_file(struct erofs_inode *inode)
-{
-	bool tryagain = true;
-	int ret, fd;
-
-	erofs_dbg("extract file to path: %s", fsckcfg.extract_path);
-
-again:
-	fd = open(fsckcfg.extract_path,
-		  O_WRONLY | O_CREAT | O_NOFOLLOW |
-			(fsckcfg.overwrite ? O_TRUNC : O_EXCL), 0700);
-	if (fd < 0) {
-		if (fsckcfg.overwrite && tryagain) {
-			if (errno == EISDIR) {
-				erofs_warn("try to forcely remove directory %s",
-					   fsckcfg.extract_path);
-				if (rmdir(fsckcfg.extract_path) < 0) {
-					erofs_err("failed to remove: %s (%s)",
-						  fsckcfg.extract_path, strerror(errno));
-					return -EISDIR;
-				}
-			} else if (errno == EACCES &&
-				   chmod(fsckcfg.extract_path, 0700) < 0) {
-				erofs_err("failed to set permissions: %s (%s)",
-					  fsckcfg.extract_path, strerror(errno));
-				return -errno;
-=======
 		}
 
 		if (lstat(fsckcfg.extract_path, &st) ||
@@ -693,20 +624,13 @@
 					  fsckcfg.extract_path);
 				ret = -errno;
 				goto out;
->>>>>>> a2821a66
 			}
 			tryagain = false;
 			goto again;
 		}
-<<<<<<< HEAD
-		erofs_err("failed to open: %s (%s)", fsckcfg.extract_path,
-			  strerror(errno));
-		return -errno;
-=======
 		erofs_err("failed to create symlink: %s",
 			  fsckcfg.extract_path);
 		ret = -errno;
->>>>>>> a2821a66
 	}
 out:
 	if (buf)
@@ -714,81 +638,26 @@
 	return ret;
 }
 
-<<<<<<< HEAD
-	/* verify data chunk layout */
-	ret = erofs_verify_inode_data(inode, fd);
-	if (ret)
-		return ret;
-
-	if (close(fd))
-		return -errno;
-	return ret;
-}
-
-static inline int erofs_extract_symlink(struct erofs_inode *inode)
+static int erofs_extract_special(struct erofs_inode *inode)
 {
 	bool tryagain = true;
 	int ret;
-	char *buf = NULL;
-
-	erofs_dbg("extract symlink to path: %s", fsckcfg.extract_path);
-
-=======
-static int erofs_extract_special(struct erofs_inode *inode)
-{
-	bool tryagain = true;
-	int ret;
 
 	erofs_dbg("extract special to path: %s", fsckcfg.extract_path);
 
->>>>>>> a2821a66
 	/* verify data chunk layout */
 	ret = erofs_verify_inode_data(inode, -1);
 	if (ret)
 		return ret;
 
-<<<<<<< HEAD
-	buf = malloc(inode->i_size + 1);
-	if (!buf) {
-		ret = -ENOMEM;
-		goto out;
-	}
-
-	ret = erofs_pread(inode, buf, inode->i_size, 0);
-	if (ret) {
-		erofs_err("I/O error occurred when reading symlink @ nid %llu: %d",
-			  inode->nid | 0ULL, ret);
-		goto out;
-	}
-
-	buf[inode->i_size] = '\0';
-again:
-	if (symlink(buf, fsckcfg.extract_path) < 0) {
-=======
 again:
 	if (mknod(fsckcfg.extract_path, inode->i_mode, inode->u.i_rdev) < 0) {
->>>>>>> a2821a66
 		if (errno == EEXIST && fsckcfg.overwrite && tryagain) {
 			erofs_warn("try to forcely remove file %s",
 				   fsckcfg.extract_path);
 			if (unlink(fsckcfg.extract_path) < 0) {
 				erofs_err("failed to remove: %s",
 					  fsckcfg.extract_path);
-<<<<<<< HEAD
-				ret = -errno;
-				goto out;
-			}
-			tryagain = false;
-			goto again;
-		}
-		erofs_err("failed to create symlink: %s",
-			  fsckcfg.extract_path);
-		ret = -errno;
-	}
-out:
-	if (buf)
-		free(buf);
-=======
 				return -errno;
 			}
 			tryagain = false;
@@ -804,7 +673,6 @@
 			ret = -ECANCELED;
 		}
 	}
->>>>>>> a2821a66
 	return ret;
 }
 
@@ -868,15 +736,12 @@
 		case S_IFLNK:
 			ret = erofs_extract_symlink(&inode);
 			break;
-<<<<<<< HEAD
-=======
 		case S_IFCHR:
 		case S_IFBLK:
 		case S_IFIFO:
 		case S_IFSOCK:
 			ret = erofs_extract_special(&inode);
 			break;
->>>>>>> a2821a66
 		default:
 			/* TODO */
 			goto verify;
@@ -886,11 +751,7 @@
 		/* verify data chunk layout */
 		ret = erofs_verify_inode_data(&inode, -1);
 	}
-<<<<<<< HEAD
-	if (ret)
-=======
 	if (ret && ret != -ECANCELED)
->>>>>>> a2821a66
 		goto out;
 
 	/* XXXX: the dir depth should be restricted in order to avoid loops */
@@ -908,11 +769,8 @@
 	if (!ret)
 		erofsfsck_set_attributes(&inode, fsckcfg.extract_path);
 
-<<<<<<< HEAD
-=======
 	if (ret == -ECANCELED)
 		ret = 0;
->>>>>>> a2821a66
 out:
 	if (ret && ret != -EIO)
 		fsckcfg.corrupted = true;
